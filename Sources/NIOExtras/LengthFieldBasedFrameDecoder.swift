--- conflicted
+++ resolved
@@ -14,13 +14,6 @@
 
 import NIO
 
-<<<<<<< HEAD
-public enum NIOLengthFieldBasedFrameDecoderError: Error {
-    /// This error can be thrown by `LengthFieldBasedFrameDecoder` if the length field value is larger than `Int.max`
-    case lengthFieldValueTooLarge
-    /// This error can be thrown by `LengthFieldBasedFrameDecoder` if the length field value is larger than `LengthFieldBasedFrameDecoder.maxSupportedLengthFieldSize`
-    case lengthFieldValueLargerThanMaxSupportedSize
-=======
 extension ByteBuffer {
     @inlinable
     mutating func get24UInt(
@@ -51,7 +44,13 @@
         self.moveReaderIndex(forwardBy: 3)
         return integer
     }
->>>>>>> 3d14afbe
+}
+
+public enum NIOLengthFieldBasedFrameDecoderError: Error {
+    /// This error can be thrown by `LengthFieldBasedFrameDecoder` if the length field value is larger than `Int.max`
+    case lengthFieldValueTooLarge
+    /// This error can be thrown by `LengthFieldBasedFrameDecoder` if the length field value is larger than `LengthFieldBasedFrameDecoder.maxSupportedLengthFieldSize`
+    case lengthFieldValueLargerThanMaxSupportedSize
 }
 
 ///
@@ -119,10 +118,6 @@
     ///    - lengthFieldLength: The length of the field specifying the remaining length of the frame.
     ///    - lengthFieldEndianness: The endianness of the field specifying the remaining length of the frame.
     ///
-<<<<<<< HEAD
-    public init(lengthFieldLength: ByteLength, lengthFieldEndianness: Endianness = .big) {
-        self.lengthFieldLength = lengthFieldLength
-=======
     public convenience init(lengthFieldLength: ByteLength, lengthFieldEndianness: Endianness = .big) {
         self.init(lengthFieldBitLength: lengthFieldLength.bitLength, lengthFieldEndianness: lengthFieldEndianness)
     }
@@ -134,13 +129,7 @@
     ///    - lengthFieldEndianness: The endianness of the field specifying the remaining length of the frame.
     ///
     public init(lengthFieldBitLength: NIOLengthFieldBitLength, lengthFieldEndianness: Endianness = .big) {
-
-        // The value contained in the length field must be able to be represented by an integer type on the platform.
-        // ie. .eight == 64bit which would not fit into the Int type on a 32bit platform.
-        precondition(lengthFieldBitLength.length <= Int.bitWidth/8)
-            
         self.lengthFieldLength = lengthFieldBitLength
->>>>>>> 3d14afbe
         self.lengthFieldEndianness = lengthFieldEndianness
     }
     
@@ -213,22 +202,23 @@
     /// - parameters:
     ///    - buffer: The buffer containing the integer frame length.
     ///
-<<<<<<< HEAD
     private func readFrameLength(for buffer: inout ByteBuffer) throws -> Int? {
         let frameLength: Int?
-        switch self.lengthFieldLength {
-        case .one:
+        switch self.lengthFieldLength.bitLength {
+        case .bits8:
             frameLength = buffer.readInteger(endianness: self.lengthFieldEndianness, as: UInt8.self).map { Int($0) }
-        case .two:
+        case .bits16:
             frameLength = buffer.readInteger(endianness: self.lengthFieldEndianness, as: UInt16.self).map { Int($0) }
-        case .four:
+        case .bits24:
+            frameLength = buffer.read24UInt(endianness: self.lengthFieldEndianness).map { Int($0) }
+        case .bits32:
             frameLength = try buffer.readInteger(endianness: self.lengthFieldEndianness, as: UInt32.self).map {
                 guard let size = Int(exactly: $0) else {
                     throw NIOLengthFieldBasedFrameDecoderError.lengthFieldValueTooLarge
                 }
                 return size
             }
-        case .eight:
+        case .bits64:
             frameLength = try buffer.readInteger(endianness: self.lengthFieldEndianness, as: UInt64.self).map {
                 guard let size = Int(exactly: $0) else {
                     throw NIOLengthFieldBasedFrameDecoderError.lengthFieldValueTooLarge
@@ -240,21 +230,6 @@
         if let frameLength = frameLength,
            frameLength > LengthFieldBasedFrameDecoder.maxSupportedLengthFieldSize {
             throw NIOLengthFieldBasedFrameDecoderError.lengthFieldValueLargerThanMaxSupportedSize
-=======
-    private func readFrameLength(for buffer: inout ByteBuffer) -> Int? {
-
-        switch self.lengthFieldLength.bitLength {
-        case .bits8:
-            return buffer.readInteger(endianness: self.lengthFieldEndianness, as: UInt8.self).map { Int($0) }
-        case .bits16:
-            return buffer.readInteger(endianness: self.lengthFieldEndianness, as: UInt16.self).map { Int($0) }
-        case .bits24:
-            return buffer.read24UInt(endianness: self.lengthFieldEndianness).map { Int($0) }
-        case .bits32:
-            return buffer.readInteger(endianness: self.lengthFieldEndianness, as: UInt32.self).map { Int($0) }
-        case .bits64:
-            return buffer.readInteger(endianness: self.lengthFieldEndianness, as: UInt64.self).map { Int($0) }
->>>>>>> 3d14afbe
         }
         return frameLength
     }
