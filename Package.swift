// swift-tools-version:5.8
//===----------------------------------------------------------------------===//
//
// This source file is part of the SwiftNIO open source project
//
// Copyright (c) 2017-2022 Apple Inc. and the SwiftNIO project authors
// Licensed under Apache License v2.0
//
// See LICENSE.txt for license information
// See CONTRIBUTORS.txt for the list of SwiftNIO project authors
//
// SPDX-License-Identifier: Apache-2.0
//
//===----------------------------------------------------------------------===//

import PackageDescription

var targets: [PackageDescription.Target] = [
    .target(
        name: "NIOExtras",
        dependencies: [
            .product(name: "NIO", package: "swift-nio"),
            .product(name: "NIOCore", package: "swift-nio"),
            .product(name: "NIOHTTP1", package: "swift-nio"),
        ]
    ),
    .target(
        name: "NIOHTTPCompression",
        dependencies: [
            "CNIOExtrasZlib",
            .product(name: "NIO", package: "swift-nio"),
            .product(name: "NIOCore", package: "swift-nio"),
            .product(name: "NIOHTTP1", package: "swift-nio"),
        ]
    ),
    .executableTarget(
        name: "HTTPServerWithQuiescingDemo",
        dependencies: [
            "NIOExtras",
            .product(name: "NIOCore", package: "swift-nio"),
            .product(name: "NIOPosix", package: "swift-nio"),
            .product(name: "NIOHTTP1", package: "swift-nio"),
        ]
    ),
    .executableTarget(
        name: "NIOWritePCAPDemo",
        dependencies: [
            "NIOExtras",
            .product(name: "NIOCore", package: "swift-nio"),
            .product(name: "NIOPosix", package: "swift-nio"),
            .product(name: "NIOHTTP1", package: "swift-nio"),
        ]
    ),
    .executableTarget(
        name: "NIOWritePartialPCAPDemo",
        dependencies: [
            "NIOExtras",
            .product(name: "NIOCore", package: "swift-nio"),
            .product(name: "NIOPosix", package: "swift-nio"),
            .product(name: "NIOHTTP1", package: "swift-nio"),
        ]
    ),
    .executableTarget(
        name: "NIOExtrasPerformanceTester",
        dependencies: [
            "NIOExtras",
            .product(name: "NIOCore", package: "swift-nio"),
            .product(name: "NIOPosix", package: "swift-nio"),
            .product(name: "NIOEmbedded", package: "swift-nio"),
            .product(name: "NIOHTTP1", package: "swift-nio"),
        ]
    ),
    .target(
        name: "NIOSOCKS",
        dependencies: [
            .product(name: "NIO", package: "swift-nio"),
            .product(name: "NIOCore", package: "swift-nio"),
        ]
    ),
    .executableTarget(
        name: "NIOSOCKSClient",
        dependencies: [
            .product(name: "NIOCore", package: "swift-nio"),
            .product(name: "NIOPosix", package: "swift-nio"),
            "NIOSOCKS",
        ]
    ),
    .target(
        name: "CNIOExtrasZlib",
        dependencies: [],
        linkerSettings: [
            .linkedLibrary("z")
        ]
    ),
    .testTarget(
        name: "NIOExtrasTests",
        dependencies: [
            "NIOExtras",
            .product(name: "NIOCore", package: "swift-nio"),
            .product(name: "NIOEmbedded", package: "swift-nio"),
            .product(name: "NIOPosix", package: "swift-nio"),
            .product(name: "NIOTestUtils", package: "swift-nio"),
            .product(name: "NIOConcurrencyHelpers", package: "swift-nio"),
        ]
    ),
    .testTarget(
        name: "NIOHTTPCompressionTests",
        dependencies: [
            "CNIOExtrasZlib",
            "NIOHTTPCompression",
            .product(name: "NIOCore", package: "swift-nio"),
            .product(name: "NIOEmbedded", package: "swift-nio"),
            .product(name: "NIOHTTP1", package: "swift-nio"),
            .product(name: "NIOConcurrencyHelpers", package: "swift-nio"),
        ]
    ),
    .testTarget(
        name: "NIOSOCKSTests",
        dependencies: [
            "NIOSOCKS",
            .product(name: "NIOCore", package: "swift-nio"),
            .product(name: "NIOEmbedded", package: "swift-nio"),
        ]
    ),
    .target(
        name: "NIONFS3",
        dependencies: [
            .product(name: "NIOCore", package: "swift-nio")
        ]
    ),
    .testTarget(
        name: "NIONFS3Tests",
        dependencies: [
            "NIONFS3",
            .product(name: "NIOCore", package: "swift-nio"),
            .product(name: "NIOEmbedded", package: "swift-nio"),
            .product(name: "NIOTestUtils", package: "swift-nio"),
        ]
    ),
    .target(
        name: "NIOHTTPTypes",
        dependencies: [
            .product(name: "HTTPTypes", package: "swift-http-types"),
            .product(name: "NIOCore", package: "swift-nio"),
        ]
    ),
    .target(
        name: "NIOHTTPTypesHTTP1",
        dependencies: [
            "NIOHTTPTypes",
            .product(name: "NIOHTTP1", package: "swift-nio"),
        ]
    ),
    .target(
        name: "NIOHTTPTypesHTTP2",
        dependencies: [
            "NIOHTTPTypes",
            .product(name: "NIOHTTP2", package: "swift-nio-http2"),
        ]
    ),
    .testTarget(
        name: "NIOHTTPTypesHTTP1Tests",
        dependencies: [
            "NIOHTTPTypesHTTP1"
        ]
    ),
    .testTarget(
        name: "NIOHTTPTypesHTTP2Tests",
        dependencies: [
<<<<<<< HEAD
            "NIOHTTPTypesHTTP2",
        ]),
    .target(
        name: "NIOResumableUpload",
        dependencies: [
            "NIOHTTPTypes",
            .product(name: "HTTPTypes", package: "swift-http-types"),
            .product(name: "NIOCore", package: "swift-nio"),
            .product(name: "StructuredFieldValues", package: "swift-http-structured-headers"),
            .product(name: "Atomics", package: "swift-atomics"),
        ]),
    .testTarget(
        name: "NIOResumableUploadTests",
        dependencies: [
            "NIOResumableUpload",
            .product(name: "NIOEmbedded", package: "swift-nio"),
        ]),
=======
            "NIOHTTPTypesHTTP2"
        ]
    ),
>>>>>>> 608de0d0
]

let package = Package(
    name: "swift-nio-extras",
    products: [
        .library(name: "NIOExtras", targets: ["NIOExtras"]),
        .library(name: "NIOSOCKS", targets: ["NIOSOCKS"]),
        .library(name: "NIOHTTPCompression", targets: ["NIOHTTPCompression"]),
        .library(name: "NIOHTTPTypes", targets: ["NIOHTTPTypes"]),
        .library(name: "NIOHTTPTypesHTTP1", targets: ["NIOHTTPTypesHTTP1"]),
        .library(name: "NIOHTTPTypesHTTP2", targets: ["NIOHTTPTypesHTTP2"]),
        .library(name: "NIOResumableUpload", targets: ["NIOResumableUpload"]),
    ],
    dependencies: [
        .package(url: "https://github.com/apple/swift-nio.git", from: "2.67.0"),
        .package(url: "https://github.com/apple/swift-nio-http2.git", from: "1.27.0"),
<<<<<<< HEAD
        .package(url: "https://github.com/apple/swift-docc-plugin", from: "1.0.0"),
        .package(url: "https://github.com/apple/swift-http-types", from: "1.0.0"),
        .package(url: "https://github.com/apple/swift-http-structured-headers.git", from: "1.0.0"),
        .package(url: "https://github.com/apple/swift-atomics.git", from: "1.2.0"),
=======
        .package(url: "https://github.com/apple/swift-http-types.git", from: "1.0.0"),
>>>>>>> 608de0d0
    ],
    targets: targets
)<|MERGE_RESOLUTION|>--- conflicted
+++ resolved
@@ -167,9 +167,9 @@
     .testTarget(
         name: "NIOHTTPTypesHTTP2Tests",
         dependencies: [
-<<<<<<< HEAD
-            "NIOHTTPTypesHTTP2",
-        ]),
+            "NIOHTTPTypesHTTP2"
+        ]
+    ),
     .target(
         name: "NIOResumableUpload",
         dependencies: [
@@ -178,18 +178,15 @@
             .product(name: "NIOCore", package: "swift-nio"),
             .product(name: "StructuredFieldValues", package: "swift-http-structured-headers"),
             .product(name: "Atomics", package: "swift-atomics"),
-        ]),
+        ]
+    ),
     .testTarget(
         name: "NIOResumableUploadTests",
         dependencies: [
             "NIOResumableUpload",
             .product(name: "NIOEmbedded", package: "swift-nio"),
-        ]),
-=======
-            "NIOHTTPTypesHTTP2"
-        ]
-    ),
->>>>>>> 608de0d0
+        ]
+    ),
 ]
 
 let package = Package(
@@ -206,14 +203,9 @@
     dependencies: [
         .package(url: "https://github.com/apple/swift-nio.git", from: "2.67.0"),
         .package(url: "https://github.com/apple/swift-nio-http2.git", from: "1.27.0"),
-<<<<<<< HEAD
-        .package(url: "https://github.com/apple/swift-docc-plugin", from: "1.0.0"),
-        .package(url: "https://github.com/apple/swift-http-types", from: "1.0.0"),
-        .package(url: "https://github.com/apple/swift-http-structured-headers.git", from: "1.0.0"),
+        .package(url: "https://github.com/apple/swift-http-types.git", from: "1.3.0"),
+        .package(url: "https://github.com/apple/swift-http-structured-headers.git", from: "1.1.0"),
         .package(url: "https://github.com/apple/swift-atomics.git", from: "1.2.0"),
-=======
-        .package(url: "https://github.com/apple/swift-http-types.git", from: "1.0.0"),
->>>>>>> 608de0d0
     ],
     targets: targets
 )